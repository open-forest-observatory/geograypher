--- conflicted
+++ resolved
@@ -64,6 +64,7 @@
         K[1, 1] = self.f
         K[0, 2] = self.cx + self.image_width / 2.0
         K[1, 2] = self.cy + self.image_height / 2.0
+        breakpoint()
         homogenous_mesh_verts = np.concatenate(
             (mesh_verts, np.ones((mesh_verts.shape[0], 1))), axis=1
         ).T
@@ -87,46 +88,21 @@
 
         R = torch.Tensor(np.array([transform_4x4_world_to_cam[:3, :3].T]))
         T = torch.Tensor([transform_4x4_world_to_cam[:3, 3]])
-<<<<<<< HEAD
-        focal_length = self.f / np.array((self.image_width, self.image_height))
-        focal_length = torch.Tensor([focal_length])
-        cameras = PerspectiveCameras(focal_length=focal_length, device=device, R=R, T=T)
-=======
-        # DEBUG
-        s = min(self.image_height, self.image_width)
-        fx_ndc = self.f * 2.0 / s
-        fy_ndc = self.f * 2.0 / s
-        px_ndc = -(self.cx - self.image_width / 2.0) * 2.0 / s
-        py_ndc = -(self.cy - self.image_height / 2.0) * 2.0 / s
-
-        # focal_length = self.f
-        focal_length = torch.Tensor([[fx_ndc, fy_ndc]])
-        principal_point = torch.Tensor([[px_ndc, py_ndc]])
-        image_size = torch.Tensor([[self.image_height, self.image_width]])
-        K = np.eye(4)
-        K[0, 0] = self.f
-        K[1, 1] = self.f
-        K[0, 2] = self.image_width / 2
-        K[1, 2] = self.image_height / 2
-        K = torch.Tensor([K])
-
-        # cameras = PerspectiveCameras(
-        #    K=K,
-        #    in_ndc=False,
-        #    image_size=image_size,
-        #    R=R,
-        #    T=T,
-        #    device=device,
-        # )
+        # See https://pytorch3d.org/docs/cameras
+        image_size = ((self.image_height, self.image_width),)
+        fcl_screen = (self.f,)
+        prc_points_screen = (
+            (self.cx + self.image_width / 2, self.cy + self.image_height / 2),
+        )
         cameras = PerspectiveCameras(
-            focal_length=focal_length,
-            principal_point=principal_point,
             R=R,
             T=T,
+            focal_length=fcl_screen,
+            principal_point=prc_points_screen,
             device=device,
+            in_ndc=False,
             image_size=image_size,
         )
->>>>>>> 37e7b4b9
         return cameras
 
     def vis(self, plotter: pv.Plotter, vis_scale=0.5):
