--- conflicted
+++ resolved
@@ -29,7 +29,6 @@
     return ramped_weighting
 
 
-<<<<<<< HEAD
 def compute_approximate_ray_intersection(
     A: np.array, a: np.array, B: np.array, b: np.array, vis=False
 ):
@@ -97,7 +96,8 @@
 
     x, _, _, _ = np.linalg.lstsq(A, b)
     return x
-=======
+
+
 def compute_3D_triangle_area_vectorized(corners: np.ndarray, return_z_proj_area=True):
     """_summary_
 
@@ -154,5 +154,4 @@
         area_z_proj = np.abs(u0v1_min_u1v0) / 2
         return area, area_z_proj
 
-    return area
->>>>>>> 929e1b09
+    return area