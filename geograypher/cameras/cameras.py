import hashlib
import json
import logging
import os
import re
import shutil
from copy import deepcopy
from pathlib import Path
from typing import Dict, List, Tuple, Union

import geopandas as gpd
import networkx
import numpy as np
import numpy.ma as ma
import pyvista as pv
from matplotlib import cm
from matplotlib.colors import Normalize
from pyvista import demos
from scipy.spatial.distance import pdist
from shapely import MultiPolygon, Point, Polygon, unary_union
from skimage.io import imread
from skimage.transform import resize
from tqdm import tqdm

from geograypher.constants import (
    DEFAULT_FRUSTUM_SCALE,
    EARTH_CENTERED_EARTH_FIXED_CRS,
    EXAMPLE_INTRINSICS,
    LAT_LON_CRS,
    PATH_TYPE,
)
from geograypher.predictors.derived_segmentors import TabularRectangleSegmentor
from geograypher.utils.files import ensure_containing_folder
from geograypher.utils.geometric import (
    angle_between,
    get_scale_from_transform,
    orthogonal_projection,
    projection_onto_plane,
)
from geograypher.utils.geospatial import convert_CRS_3D_points, ensure_projected_CRS
from geograypher.utils.image import get_GPS_exif
from geograypher.utils.numeric import (
    compute_approximate_ray_intersection,
    triangulate_rays_lstsq,
)
from geograypher.utils.visualization import safe_start_xvfb


class PhotogrammetryCamera:
    def __init__(
        self,
        image_filename: PATH_TYPE,
        cam_to_world_transform: np.ndarray,
        f: float,
        cx: float,
        cy: float,
        image_width: int,
        image_height: int,
        distortion_params: Dict[str, float] = {},
        lon_lat: Union[None, Tuple[float, float]] = None,
        local_to_epsg_4978_transform: Union[np.array, None] = None,
    ):
        """Represents the information about one camera location/image as determined by photogrammetry

        Args:
            image_filename (PATH_TYPE): The image used for reconstruction
            transform (np.ndarray): A 4x4 transform representing the camera-to-world transform
            f (float): Focal length in pixels
            cx (float): Principle point x (pixels) from center
            cy (float): Principle point y (pixels) from center
            image_width (int): Input image width pixels
            image_height (int): Input image height pixels
            distortion_params (dict, optional): Distortion parameters, currently unused
            lon_lat (Union[None, Tuple[float, float]], optional): Location, defaults to None
        """
        self.image_filename = image_filename
        self.cam_to_world_transform = cam_to_world_transform
        self.world_to_cam_transform = np.linalg.inv(cam_to_world_transform)
        self.f = f
        self.cx = cx
        self.cy = cy
        self.image_width = image_width
        self.image_height = image_height
        self.distortion_params = distortion_params
        self.local_to_epsg_4978_transform = local_to_epsg_4978_transform

        if lon_lat is None:
            self.lon_lat = (None, None)
        else:
            self.lon_lat = lon_lat

        self.image_size = (image_height, image_width)
        self.image = None
        self.cache_image = (
            False  # Only set to true if you can hold all images in memory
        )

    def get_camera_hash(self, include_image_hash: bool = False):
        """Generates a hash value for the camera's geometry and optionally includes the image

        Args:
            include_image_hash (bool, optional): Whether to include the image filename in the hash computation. Defaults to false.

        Returns:
            int: A hash value representing the current state of the camera
        """
        # Geometric information of hash
        transform_hash = self.cam_to_world_transform.tolist()
        camera_settings = {
            "transform": transform_hash,
            "f": self.f,
            "cx": self.cx,
            "cy": self.cy,
            "image_width": self.image_width,
            "image_height": self.image_height,
            "distortion_params": self.distortion_params,
            "lon_lat": self.lon_lat,
        }

        # Include the image associated with the hash if specified
        if include_image_hash:
            camera_settings["image_filename"] = str(self.image_filename)

        camera_settings_data = json.dumps(camera_settings, sort_keys=True)
        hasher = hashlib.sha256()
        hasher.update(camera_settings_data.encode("utf-8"))

        return hasher.hexdigest()

    def get_camera_properties(self):
        """Returns the properties about a camera.

        Returns:
            dict: A dictionary containing the focal length, principal point coordinates,
                image height, image width, distortion parameters, and world_to_cam_transform.
        """
        camera_properties = {
            "focal_length": self.f,
            "principal_point_x": self.cx,
            "principal_point_y": self.cy,
            "image_height": self.image_height,
            "image_width": self.image_width,
            "distortion_params": self.distortion_params,
            "world_to_cam_transform": self.world_to_cam_transform,
        }
        return camera_properties

    def get_image(self, image_scale: float = 1.0) -> np.ndarray:
        # Check if the image is cached
        if self.image is None:
            image = imread(self.image_filename)
            if image.dtype == np.uint8:
                image = image / 255.0

            # Avoid unneccesary read if we have memory
            if self.cache_image:
                self.image = image
        else:
            image = self.image

        # Resizing is never cached, consider revisiting
        if image_scale != 1.0:
            image = resize(
                image,
                (int(image.shape[0] * image_scale), int(image.shape[1] * image_scale)),
            )

        return image

    def get_image_filename(self):
        return self.image_filename

    def get_image_size(self, image_scale=1.0):
        """Return image size, potentially scaled

        Args:
            image_scale (float, optional): How much to scale by. Defaults to 1.0.

        Returns:
            tuple[int]: (h, w) in pixels
        """
        # We should never have to deal with other cases if the reported size is accurate
        if self.image_size is not None:
            pass
        elif self.image is not None:
            self.image_size = self.image.shape[:2]
        else:
            image = self.get_image()
            self.image_size = image.shape[:2]

        return (
            int(self.image_size[0] * image_scale),
            int(self.image_size[1] * image_scale),
        )

    def get_lon_lat(self, negate_easting=True):
        """Return the lon, lat tuple, reading from exif metadata if neccessary"""
        if None in self.lon_lat:
            self.lon_lat = get_GPS_exif(self.image_filename)

            if negate_easting:
                self.lon_lat = (-self.lon_lat[0], self.lon_lat[1])

        return self.lon_lat

    def get_camera_location(self, get_z_coordinate: bool = False):
        """Returns a tuple of camera coordinates from the camera-to-world transfromation matrix.
        Args:
            get_z_coordinate (bool):
                Flag that user can set if they want z-coordinates. Defaults to False.
        Returns:
            Tuple[float, float (, float)]: tuple containing internal mesh coordinates of the camera
        """
        return (
            tuple(self.cam_to_world_transform[0:3, 3])
            if get_z_coordinate
            else tuple(self.cam_to_world_transform[0:2, 3])
        )

    def get_camera_view_angle(self, in_deg: bool = True) -> tuple:
        """Get the off-nadir pitch and yaw angles, computed geometrically from the photogrammtery result

        Args:
            in_deg (bool, optional): Return the angles in degrees rather than radians. Defaults to True.

        Returns:
            tuple: (pitch-from-nadir, yaw-from-nadir). Units are defined by in_deg parameter
        """
        # This is the origin, a point at one unit along the principal axis, a point one unit
        # up (-Y), and a point one unit right (+X)
        points_in_camera_frame = np.array(
            [[0, 0, 0, 1], [0, 0, 1, 1], [0, -1, 0, 1], [1, 0, 0, 1]]
        ).T

        # Transform the points first into the world frame and then into the earth-centered,
        # earth-fixed frame
        points_in_ECEF = (
            self.local_to_epsg_4978_transform
            @ self.cam_to_world_transform
            @ points_in_camera_frame
        )
        # Remove the homogenous coordinate and transpose
        points_in_ECEF = points_in_ECEF[:-1].T
        # Convert to shapely points
        points_in_ECEF = [Point(*point) for point in points_in_ECEF]
        # Convert to a dataframe
        points_in_ECEF = gpd.GeoDataFrame(
            geometry=points_in_ECEF, crs=EARTH_CENTERED_EARTH_FIXED_CRS
        )

        # Convert to lat lon
        points_in_lat_lon = points_in_ECEF.to_crs(LAT_LON_CRS)
        # Convert to a local projected CRS
        points_in_projected_CRS = ensure_projected_CRS(points_in_lat_lon)
        # Extract the geometry
        points_in_projected_CRS = np.array(
            [[p.x, p.y, p.z] for p in points_in_projected_CRS.geometry]
        )

        # Compute three vectors starting at the camera origin
        view_vector = points_in_projected_CRS[1] - points_in_projected_CRS[0]
        up_vector = points_in_projected_CRS[2] - points_in_projected_CRS[0]
        right_vector = points_in_projected_CRS[3] - points_in_projected_CRS[0]

        # The nadir vector points straight down
        NADIR_VEC = np.array([0, 0, -1])

        # For pitch, project the view vector onto the plane defined by the up vector and the nadir
        pitch_projection_view_vec = projection_onto_plane(
            view_vector, up_vector, NADIR_VEC
        )
        # For yaw, project the view vector onto the plane defined by the right vector and the nadir
        yaw_projection_view_vec = projection_onto_plane(
            view_vector, right_vector, NADIR_VEC
        )

        # Find the angle between these projected vectors and the nadir vector
        pitch_angle = angle_between(pitch_projection_view_vec, NADIR_VEC)
        yaw_angle = angle_between(yaw_projection_view_vec, NADIR_VEC)

        # Return in degrees if requested
        if in_deg:
            return (np.rad2deg(pitch_angle), np.rad2deg(yaw_angle))
        # Return in radians
        return (pitch_angle, yaw_angle)

    def check_projected_in_image(
        self, homogenous_image_coords: np.ndarray, image_size: Tuple[int, int]
    ):
        """Check if projected points are within the bound of the image and in front of camera

        Args:
            homogenous_image_coords (np.ndarray): The points after the application of K[R|t]. (3, n_points)
            image_size (Tuple[int, int]): The size of the image (width, height) in pixels

        Returns:
            np.ndarray: valid_points_bool, boolean array corresponding to which points were valid (n_points)
            np.ndarray: valid_image_space_points, float array of image-space coordinates for only valid points, (n_valid_points, 2)
        """
        img_width, image_height = image_size

        # Divide by the z coord to project onto the image plane
        image_space_points = homogenous_image_coords[:2] / homogenous_image_coords[2:3]
        # Transpose for convenience, (n_points, 3)
        image_space_points = image_space_points.T

        # We only want to consider points in front of the camera. Simple projection cannot tell
        # if a point is on the same ray behind the camera
        in_front_of_cam = homogenous_image_coords[2] > 0

        # Check that the point is projected within the image and is in front of the camera
        # Pytorch doesn't have a logical_and.reduce operator, so this is the equivilent using boolean multiplication
        valid_points_bool = (
            (image_space_points[:, 0] > 0)
            * (image_space_points[:, 1] > 0)
            * (image_space_points[:, 0] < img_width)
            * (image_space_points[:, 1] < image_height)
            * in_front_of_cam
        )

        # Extract the points that are valid
        valid_image_space_points = image_space_points[valid_points_bool, :].to(
            torch.int
        )
        # Return the boolean array
        valid_points_bool = valid_points_bool.cpu().numpy()
        valid_image_space_points = valid_image_space_points.cpu().numpy
        return valid_points_bool, valid_image_space_points

    def extract_colors(
        self, valid_bool: np.ndarray, valid_locs: np.ndarray, img: np.ndarray
    ):
        """_summary_

        Args:
            valid_bool (np.ndarray): (n_points,) boolean array cooresponding to valid points
            valid_locs (np.ndarray): (n_valid, 2) float array of image-space locations (x,y)
            img (np.ndarray): (h, w, n_channels) image to query from

        Returns:
            np.ma.array: (n_points, n_channels) One color per valid vertex. Points that were invalid are masked out
        """
        # Set up the data arrays
        colors_per_vertex = np.zeros((valid_bool.shape[0], img.shape[2]))
        mask = np.ones((valid_bool.shape[0], img.shape[2])).astype(bool)

        # Set the entries which are valid to false, meaning a valid entry in the masked array
        # TODO see if I can use valid_bool directly instead
        valid_inds = np.where(valid_bool)[0]
        mask[valid_inds, :] = False

        # Extract coordinates
        i_locs = valid_locs[:, 1]
        j_locs = valid_locs[:, 0]
        # Index based on the coordinates
        valid_color_samples = img[i_locs, j_locs, :]
        # Insert the valid samples into the array at the valid locations
        colors_per_vertex[valid_inds, :] = valid_color_samples
        # Convert to a masked array
        masked_color_per_vertex = ma.array(colors_per_vertex, mask=mask)
        return masked_color_per_vertex

    def project_mesh_verts(self, mesh_verts: np.ndarray, img: np.ndarray, device: str):
        """Get a color per vertex using only projective geometry, without considering occlusion or distortion

        Returns:
            np.ma.array: (n_points, n_channels) One color per valid vertex. Points that were invalid are masked out
        """
        # [R|t] matrix
        transform_3x4_world_to_cam = torch.Tensor(
            self.world_to_cam_transform[:3, :]
        ).to(device)
        K = torch.Tensor(
            [
                [self.f, 0, self.image_width / 2.0 + self.cx],
                [0, self.f, self.image_width + self.cy],
                [0, 0, 1],
            ],
            device=device,
        )
        # K[R|t], (3,4). Premultiplying these two matrices avoids doing two steps of projections with all points
        camera_matrix = K @ transform_3x4_world_to_cam

        # Add the extra dimension of ones for matrix multiplication
        homogenous_mesh_verts = torch.concatenate(
            (
                torch.Tensor(mesh_verts).to(device),
                torch.ones((mesh_verts.shape[0], 1)).to(device),
            ),
            axis=1,
        ).T

        # TODO review terminology
        homogenous_camera_points = camera_matrix @ homogenous_mesh_verts
        # Determine what points project onto the image and at what locations
        valid_bool, valid_locs = self.check_projected_in_image(
            projected_verts=homogenous_camera_points,
            image_size=(self.image_width, self.image_height),
        )
        # Extract corresponding colors from the image
        colors_per_vertex = self.extract_colors(valid_bool, valid_locs, img)

        return colors_per_vertex

    def get_pyvista_camera(self, focal_dist: float = 10) -> pv.Camera:
        """
        Get a pyvista camera at the location specified by photogrammetry.
        Note that there is no principle point and only the vertical field of view is set

        Args:
            focal_dist (float, optional): How far away from the camera the center point should be. Defaults to 10.

        Returns:
            pv.Camera: The pyvista camera from that viewpoint.
        """
        # Instantiate a new camera
        camera = pv.Camera()
        # Get the position as the translational part of the transform
        camera_position = self.cam_to_world_transform[:3, 3]
        # Get the look point by transforming a ray along the camera's Z axis into world
        # coordinates and then adding this to the location
        camera_look = camera_position + self.cam_to_world_transform[:3, :3] @ np.array(
            (0, 0, focal_dist)
        )
        # Get the up direction of the camera by finding which direction the -Y (image up) vector is transformed to
        camera_up = self.cam_to_world_transform[:3, :3] @ np.array((0, -1, 0))
        # Compute the vertical field of view
        vertical_FOV_angle = np.rad2deg(2 * np.arctan((self.image_height / 2) / self.f))

        # Set the values
        camera.focal_point = camera_look
        camera.position = camera_position
        camera.up = camera_up
        camera.view_angle = vertical_FOV_angle

        return camera

    def vis(self, plotter: pv.Plotter = None, frustum_scale: float = 0.1):
        """
        Visualize the camera as a frustum, at the appropriate translation and
        rotation and with the given focal length and aspect ratio.


        Args:
            plotter (pv.Plotter): The plotter to add the visualization to
            frustum_scale (float, optional): The length of the frustum in world units. Defaults to 0.5.
        """
        scaled_halfwidth = self.image_width / (self.f * 2)
        scaled_halfheight = self.image_height / (self.f * 2)

        scaled_cx = self.cx / self.f
        scaled_cy = self.cy / self.f

        right = scaled_cx + scaled_halfwidth
        left = scaled_cx - scaled_halfwidth
        top = scaled_cy + scaled_halfheight
        bottom = scaled_cy - scaled_halfheight

        vertices = (
            np.array(
                [
                    [0, 0, 0],
                    [
                        right,
                        top,
                        1,
                    ],
                    [
                        right,
                        bottom,
                        1,
                    ],
                    [
                        left,
                        bottom,
                        1,
                    ],
                    [
                        left,
                        top,
                        1,
                    ],
                ]
            ).T
            * frustum_scale
        )
        # Make the coordinates homogenous
        vertices = np.vstack((vertices, np.ones((1, 5))))

        # Project the vertices into the world cordinates
        projected_vertices = self.cam_to_world_transform @ vertices

        # Deal with the case where there is a scale transform
        if self.cam_to_world_transform[3, 3] != 1.0:
            projected_vertices /= self.cam_to_world_transform[3, 3]

        ## mesh faces
        faces = np.hstack(
            [
                [3, 0, 1, 2],  # side
                [3, 0, 2, 3],  # bottom
                [3, 0, 3, 4],  # side
                [3, 0, 4, 1],  # top
                [3, 1, 2, 3],  # endcap tiangle #1
                [3, 3, 4, 1],  # endcap tiangle #2
            ]
        )
        # All blue except the top (-Y) surface is red
        face_colors = np.array(
            [[0, 0, 1], [1, 0, 0], [0, 0, 1], [0, 0, 1], [0, 0, 1], [0, 0, 1]]
        ).astype(float)

        # Create a mesh for the camera frustum
        frustum = pv.PolyData(projected_vertices[:3].T, faces)
        # Unsure exactly what's going on here, but it's required for it to be valid
        frustum.triangulate()
        # Show the mesh with the given face colors
        # TODO understand how this understands it's face vs. vertex colors? Simply by checking the number of values?
        plotter.add_mesh(frustum, scalars=face_colors, rgb=True)

    def cast_rays(self, pixel_coords_ij: np.ndarray, line_length: float = 10):
        """Compute rays eminating from the camera

        Args:
            image_coords (np.ndarray): (n,2) array of (i,j) pixel coordinates in the image
            line_length (float, optional): How long the lines are. Defaults to 10. #TODO allow an array of different values

        Returns:
            np.array: The projected vertices, TODO
        """
        # Transform from i, j to x, y
        pixel_coords_xy = np.flip(pixel_coords_ij, axis=1)

        # Cast a ray from the center of the mesh for vis
        principal_point = np.array(
            [[self.image_width / 2.0 + self.cx, self.image_height / 2.0 + self.cy]]
        )
        centered_pixel_coords = pixel_coords_xy - principal_point
        scaled_pixel_coords = centered_pixel_coords / self.f

        n_points = len(scaled_pixel_coords)

        if n_points == 0:
            return

        line_verts = [
            np.array(
                [
                    [0, 0, 0, 1],
                    [
                        point[0] * line_length,
                        point[1] * line_length,
                        line_length,
                        1,
                    ],
                ]
            )
            for point in scaled_pixel_coords
        ]
        line_verts = np.concatenate(line_verts, axis=0).T

        projected_vertices = self.cam_to_world_transform @ line_verts

        # Handle scale in transform
        if self.cam_to_world_transform[3, 3] != 1.0:
            projected_vertices /= self.cam_to_world_transform[3, 3]

        projected_vertices = projected_vertices[:3, :].T

        return projected_vertices

    def vis_rays(
        self, pixel_coords_ij: np.ndarray, plotter: pv.Plotter, line_length: float = 10
    ):
        """Show rays eminating from the camera

        Args:
            image_coords (np.ndarray): (n,2) array of (i,j) pixel coordinates in the image
            plotter (pv.Plotter): Plotter to use.
            line_length (float, optional): How long the lines are. Defaults to 10. #TODO allow an array of different values
        """
        # If there are no detections, just skip it
        if len(pixel_coords_ij) == 0:
            return

        projected_vertices = self.cast_rays(
            pixel_coords_ij=pixel_coords_ij, line_length=line_length
        )
        n_points = int(projected_vertices.shape[0] / 2)

        lines = np.vstack(
            (
                np.full(n_points, fill_value=2),
                np.arange(0, 2 * n_points, 2),
                np.arange(0, 2 * n_points, 2) + 1,
            )
        ).T

        mesh = pv.PolyData(projected_vertices.copy(), lines=lines.copy())
        plotter.add_mesh(mesh)


class PhotogrammetryCameraSet:
    def __init__(
        self,
        cameras: Union[None, PhotogrammetryCamera, List[PhotogrammetryCamera]] = None,
        cam_to_world_transforms: Union[None, List[np.ndarray]] = None,
        intrinsic_params_per_sensor_type: Dict[int, Dict[str, float]] = {
            0: EXAMPLE_INTRINSICS
        },
        image_filenames: Union[List[PATH_TYPE], None] = None,
        lon_lats: Union[None, List[Union[None, Tuple[float, float]]]] = None,
        image_folder: PATH_TYPE = None,
        sensor_IDs: List[int] = None,
        validate_images: bool = False,
        local_to_epsg_4978_transform: Union[np.array, None] = None,
    ):
        """_summary_

        Args:
            cam_to_world_transforms (List[np.ndarray]): The list of 4x4 camera to world transforms
            intrinsic_params_per_sensor (Dict[int, Dict]): A dictionary mapping from an int camera ID to the intrinsic parameters
            image_filenames (List[PATH_TYPE]): The list of image filenames, ideally absolute paths
            lon_lats (Union[None, List[Union[None, Tuple[float, float]]]]): A list of lon,lat tuples, or list of Nones, or None
            image_folder (PATH_TYPE): The top level folder of the images
            sensor_IDs (List[int]): The list of sensor IDs, that index into the sensors_params_dict
            validate_images (bool, optional): Should the existance of the images be checked. Defaults to False.

        Raises:
            ValueError: _description_
        """
        # Create an object using the supplied cameras
        if cameras is not None:
            if isinstance(cameras, PhotogrammetryCamera):
                cameras = [cameras]
            self.cameras = cameras
            return

        # Standardization
        n_transforms = len(cam_to_world_transforms)

        # Create list of Nones for image filenames if not set
        if image_filenames is None:
            image_filenames = [None] * n_transforms

        if sensor_IDs is None and len(intrinsic_params_per_sensor_type) == 1:
            # Create a list of the only index if not set
            sensor_IDs = [
                list(intrinsic_params_per_sensor_type.keys())[0]
            ] * n_transforms
        elif len(sensor_IDs) != n_transforms:
            raise ValueError(
                f"Number of sensor_IDs ({len(sensor_IDs)}) is different than the number of transforms ({n_transforms})"
            )

        # If lon lats is None, set it to a list of Nones per transform
        if lon_lats is None:
            lon_lats = [None] * n_transforms

        if image_folder is None:
            # TODO set it to the least common ancestor of all filenames
            pass

        # Record the values
        # TODO see if we ever use these
        self.cam_to_world_transforms = cam_to_world_transforms
        self.intrinsic_params_per_sensor_type = intrinsic_params_per_sensor_type
        self.image_filenames = image_filenames
        self.lon_lats = lon_lats
        self.sensor_IDs = sensor_IDs
        self.image_folder = image_folder

        if validate_images:
            missing_images, invalid_images = self.find_mising_images()
            if len(missing_images) > 0:
                print(f"Deleting {len(missing_images)} missing images")
                valid_images = np.where(np.logical_not(invalid_images))[0]
                self.image_filenames = np.array(self.image_filenames)[
                    valid_images
                ].tolist()
                # Avoid calling .tolist() because this will recursively set all elements to lists
                # when this should be a list of np.arrays
                self.cam_to_world_transforms = [
                    x for x in np.array(self.cam_to_world_transforms)[valid_images]
                ]
                self.sensor_IDs = np.array(self.sensor_IDs)[valid_images].tolist()
                self.lon_lats = np.array(self.lon_lats)[valid_images].tolist()

        self.cameras = []

        for image_filename, cam_to_world_transform, sensor_ID, lon_lat in zip(
            self.image_filenames,
            self.cam_to_world_transforms,
            self.sensor_IDs,
            self.lon_lats,
        ):
            sensor_params = self.intrinsic_params_per_sensor_type[sensor_ID]
            # This means the sensor did not have enough parameters to be valid
            if sensor_params is None:
                continue

            new_camera = PhotogrammetryCamera(
                image_filename,
                cam_to_world_transform,
                lon_lat=lon_lat,
                local_to_epsg_4978_transform=local_to_epsg_4978_transform,
                **sensor_params,
            )
            self.cameras.append(new_camera)

    def __len__(self):
        return self.n_cameras()

    def __getitem__(self, slice):
        subset_cameras = self.cameras[slice]
        if isinstance(subset_cameras, PhotogrammetryCamera):
            # this is just one item indexed
            return subset_cameras
        # else, wrap the list of cameras in a CameraSet
        return PhotogrammetryCameraSet(subset_cameras)

    def get_image_folder(self):
        return self.image_folder

    def find_mising_images(self):
        invalid_mask = []
        for image_file in self.image_filenames:
            if not image_file.is_file():
                invalid_mask.append(True)
            else:
                invalid_mask.append(False)
        invalid_images = np.array(self.image_filenames)[np.array(invalid_mask)].tolist()

        return invalid_images, invalid_mask

    def n_cameras(self) -> int:
        """Return the number of cameras"""
        return len(self.cameras)

    def n_image_channels(self) -> int:
        """Return the number of channels in the image"""
        return 3

    def get_cameras_in_folder(self, folder: PATH_TYPE):
        """Return the camera set with cameras corresponding to images in that folder

        Args:
            folder (PATH_TYPE): The folder location

        Returns:
            PhotogrammetryCameraSet: A copy of the camera set with only the cameras from that folder
        """
        # Get the inds where that camera is in the folder
        imgs_in_folder_inds = [
            i
            for i in range(len(self.cameras))
            if self.cameras[i].image_filename.is_relative_to(folder)
        ]
        # Return the PhotogrammetryCameraSet with those subset of cameras
        subset_cameras = self.get_subset_cameras(imgs_in_folder_inds)
        return subset_cameras

    def get_cameras_matching_filename_regex(
        self, filename_regex: str
    ) -> "PhotogrammetryCameraSet":
        """Return the subset of cameras who's filenames match the provided regex

        Args:
            filename_regex (str): Regular expression passed to 're' engine

        Returns:
            PhotogrammetryCameraSet: Subset of cameras matching the regex
        """
        # Compute boolean array for which ones match
        imgs_matching_regex = [
            bool(re.search(filename_regex, str(filename)))
            for filename in self.image_filenames
        ]
        # Convert to integer indices within the set
        imgs_matching_regex_inds = np.where(imgs_matching_regex)[0]

        # Get the corresponding subset
        subset_cameras = self.get_subset_cameras(imgs_matching_regex_inds)
        return subset_cameras

    def get_subset_cameras(self, inds: List[int]):
        subset_camera_set = deepcopy(self)
        subset_camera_set.cameras = [subset_camera_set[i] for i in inds]
        return subset_camera_set

    def get_image_by_index(self, index: int, image_scale: float = 1.0) -> np.ndarray:
        return self[index].get_image(image_scale=image_scale)

    def get_camera_view_angles(self, in_deg: bool = True) -> List[Tuple[float]]:
        """Compute the pitch and yaw off-nadir for all cameras in the set

        Args:
            in_deg (bool, optional): Return the angles in degrees rather than radians. Defaults to True.

        Returns:
            List[Tuple[float]]: A list of (pitch, yaw) tuples for each camera.
        """
        return [
            camera.get_camera_view_angle(in_deg=in_deg)
            for camera in tqdm(self.cameras, desc="Computing view angles")
        ]

    def get_image_filename(self, index: Union[int, None], absolute=True):
        """Get the image filename(s) based on the index

        Args:
            index (Union[int, None]):
                Return the filename of the camera at this index, or all filenames if None.
                #TODO update to support lists of integer indices as well
            absolute (bool, optional):
                Return the absolute filepath, as oposed to the path relative to the image folder.
                Defaults to True.

        Returns:
            typing.Union[PATH_TYPE, list[PATH_TYPE]]:
                If an integer index is provided, one path will be returned. If None, a list of paths
                will be returned.
        """
        if index is None:
            return [
                self.get_image_filename(i, absolute=absolute)
                for i in range(len(self.cameras))
            ]

        filename = self.cameras[index].get_image_filename()
        if absolute:
            return Path(filename)
        else:
            # THIS IS A HACK UNTIL CONSULTING DAVID - it's necessary because the images I
            # ran segmentation on are not the same as those saved in camera.xml
            try:
                return Path(filename).relative_to(self.get_image_folder())
            except ValueError:
                path = self.get_image_folder() / filename.name
                assert path.is_file()
                return path

    def save_images(self, output_folder, copy=False, remove_folder: bool = True):
        if remove_folder:
            if os.path.isdir(output_folder):
                print(f"about to remove {output_folder}")
                shutil.rmtree(output_folder)

        for i in tqdm(
            range(len(self.cameras)),
            f"{'copying' if copy else 'linking'} images to {output_folder}",
        ):
            output_file = Path(
                output_folder, self.get_image_filename(i, absolute=False)
            )
            ensure_containing_folder(output_file)
            src_file = self.get_image_filename(i, absolute=True)
            if copy:
                try:
                    shutil.copy(src_file, output_file)
                except FileNotFoundError:
                    logging.warning(f"Could not find {src_file}")
            else:
                os.symlink(src_file, output_file)

    def get_lon_lat_coords(self):
        """Returns a list of GPS coords for each camera"""
        return [x.get_lon_lat() for x in self.cameras]

    def get_camera_locations(self, **kwargs):
        """
        Returns a list of camera locations for each camera.

        Args:
            **kwargs: Keyword arguments to be passed to the PhotogrammetryCamera.get_camera_location method.

        Returns:
            List[Tuple[float, float] or Tuple[float, float, float]]:
                List of tuples containing the camera locations.
        """
        return [x.get_camera_location(**kwargs) for x in self.cameras]

    def get_subset_ROI(
        self,
        ROI: Union[PATH_TYPE, gpd.GeoDataFrame, Polygon, MultiPolygon],
        buffer_radius: float = 0,
        is_geospatial: bool = None,
    ):
        """Return cameras that are within a radius of the provided geometry

        Args:
            geodata (Union[PATH_TYPE, gpd.GeoDataFrame, Polygon, MultiPolygon]):
                This can be a Geopandas dataframe, path to a geofile readable by geopandas, or
                Shapely Polygon/MultiPolygon information that can be loaded into a geodataframe
            buffer_radius (float, optional):
                Return points within this buffer of the geometry. Defaults to 0. Represents
                meters if ROI is geospatial.
            is_geospatial (bool, optional):
                A flag for user to indicate if ROI is geospatial or not; if no flag is provided,
                the flag is set if the provided geodata has a CRS.
        Returns:
            subset_camera_set (List[PhotogrammetryCamera]):
                List of cameras that fall within the provided ROI
        """
        # construct GeoDataFrame if not provided
        if isinstance(ROI, (Polygon, MultiPolygon)):
            # assume geodata is lat/lon if is_geospatial is True
            if is_geospatial:
                ROI = gpd.GeoDataFrame(crs=LAT_LON_CRS, geometry=[ROI])
            else:
                ROI = gpd.GeoDataFrame(geometry=[ROI])
        elif not isinstance(ROI, gpd.GeoDataFrame):
            # Read in the geofile
            ROI = gpd.read_file(ROI)

        if is_geospatial is None:
            is_geospatial = ROI.crs is not None

        if not is_geospatial:
            # get internal coordinate system camera locations
            image_locations = [Point(*x) for x in self.get_camera_locations()]
            image_locations_df = gpd.GeoDataFrame(geometry=image_locations)
        else:
            # Make sure it's a geometric (meters-based) CRS
            ROI = ensure_projected_CRS(ROI)
            # Read the locations of all the points
            image_locations = [Point(*x) for x in self.get_lon_lat_coords()]
            # Create a dataframe, assuming inputs are lat lon
            image_locations_df = gpd.GeoDataFrame(
                geometry=image_locations, crs=LAT_LON_CRS
            )
            image_locations_df.to_crs(ROI.crs, inplace=True)

        # Drop all the fields except the geometry for computational reasons
        ROI = ROI["geometry"]
        # Buffer out by the requested distance
        ROI = ROI.buffer(buffer_radius)
        # Merge the potentially-individual polygons to one
        # TODO Do experiments to see if this step should be before or after the buffer.
        # Counterintuitively, it seems that after is faster
        ROI = unary_union(ROI.tolist())

        # Determine the binary mask for which cameras are within the ROI
        cameras_in_ROI = image_locations_df.within(ROI).to_numpy()
        # Convert to the integer indices
        cameras_in_ROI = np.where(cameras_in_ROI)[0]
        # Get the corresponding subset of cameras
        subset_camera_set = self.get_subset_cameras(cameras_in_ROI)
        return subset_camera_set

    def triangulate_detections(
        self,
        detector: TabularRectangleSegmentor,
        boundaries: Union[None, tuple],
        transform_to_epsg_4978=None,
        similarity_threshold_meters: float = 0.1,
        louvain_resolution: float = 2,
        vis: bool = True,
        plotter: pv.Plotter = pv.Plotter(),
        vis_ray_length_meters: float = 200,
        vis_dir: PATH_TYPE = None,
    ) -> np.ndarray:
        """Take per-image detections and triangulate them to 3D locations

        Args:
            detector (TabularRectangleSegmentor):
                Produces detections per image using the get_detection_centers method
            boundaries (typing.Union[None, tuple]):
                If given, this should be [0] an upper surface and [1] a lower surface. These
                surfaces will be used to clip the triangulation rays
            transform_to_epsg_4978 (typing.Union[np.ndarray, None], optional):
                The 4x4 transform to earth centered earth fixed coordinates. Defaults to None.
            similarity_threshold_meters (float, optional):
                Consider rays a potential match if the distance between them is less than this
                value. Defaults to 0.1.
            louvain_resolution (float, optional):
                The resolution parameter of the networkx.louvain_communities function. Defaults to
                2.0.
            vis (bool, optional):
                Whether to show the detection projections and intersecting points. Defaults to True.
            plotter (pv.Plotter, optional):
                The plotter to add the visualizations to is vis=True. If not set, a new one will be
                created. Defaults to pv.Plotter().
            vis_ray_length_meters (float, optional):
                The length of the visualized rays in meters. Defaults to 200.
            vis_dir (PATH_TYPE, optional):
                Directory to save visualization geometries if not None. Defaults to None.

        Returns:
            np.ndarray:
                (n unique objects, 3), the 3D locations of the identified objects.
                If transform_to_epsg_4978 is set, then this is in (lat, lon, alt), if not, it's in the
                local coordinate system of the mesh
        """
        # Determine scale factor relating meters to internal coordinates
        meters_to_local_scale = 1 / get_scale_from_transform(transform_to_epsg_4978)
        similarity_threshold_local = similarity_threshold_meters * meters_to_local_scale
        vis_ray_length_local = vis_ray_length_meters * meters_to_local_scale

        # Record the lines corresponding to each detection and the associated image ID
        all_line_segments = []
        all_image_IDs = []

        # Iterate over the cameras
        for camera_ind in range(len(self)):
            # Get the image filename
            image_filename = str(self.get_image_filename(camera_ind, absolute=False))
            # Get the centers of associated detection from the detector
            # TODO, this only works with "detectors" that can look up the detections based on the
            # filename alone. In the future we might want to support real detectors that actually
            # use the image.
            detection_centers_pixels = detector.get_detection_centers(image_filename)
            # Get the individual camera
            camera = self[camera_ind]
            # Project rays given the locations of the detections in pixel coordinates
            line_segments = camera.cast_rays(
                pixel_coords_ij=detection_centers_pixels,
                line_length=vis_ray_length_local,
            )
            # If there are no detections, this will be None
            if line_segments is not None:
                # Record the line segments, which will be ordered as alternating (start, end) rows
                all_line_segments.append(line_segments)
                # Record which image ID generated each line
                all_image_IDs.append(
                    np.full(int(line_segments.shape[0] / 2), fill_value=camera_ind)
                )

        # Concatenate the lists of arrays into a single array
        all_line_segments = np.concatenate(all_line_segments, axis=0)
        all_image_IDs = np.concatenate(all_image_IDs, axis=0)

        # Get the starts and ends, which are alternating rows
        ray_starts = all_line_segments[0::2]
        segment_ends = all_line_segments[1::2]
        # Determine the direction
        ray_directions = segment_ends - ray_starts
        # Make the ray directions unit length
        ray_directions = ray_directions / np.linalg.norm(
            ray_directions, axis=1, keepdims=True
        )

        if boundaries is not None:
            upper = boundaries[0].multi_ray_trace(
                origins=ray_starts,
                directions=ray_directions,
                first_point=True,
                retry=True,
            )
            lower = boundaries[1].multi_ray_trace(
                origins=ray_starts,
                directions=ray_directions,
                first_point=True,
                retry=True,
            )
            # Find the ray indices that were found to intersect with both surfaces
            matched_set = list(set(upper[1]).intersection(set(lower[1])))

            # Downsample to only the relevant ray indices
            ray_directions = ray_directions[matched_set]

            # Iterate through the rays with intersections and update the starts and ends
            new_starts = []
            new_ends = []
            for ray_index in matched_set:
                new_starts.append(upper[0][np.where(upper[1] == ray_index)[0][0]])
                new_ends.append(lower[0][np.where(lower[1] == ray_index)[0][0]])
            ray_starts = np.array(new_starts)
            segment_ends = np.array(new_ends)

        assert ray_starts.shape == ray_directions.shape
        assert ray_starts.shape == segment_ends.shape

        # Compute the distance matrix of ray-ray intersections
        num_dets = ray_starts.shape[0]
        intersection_dists = np.full((num_dets, num_dets), fill_value=np.nan)

        # Calculate the upper triangular matrix of ray-ray interesections
        for i in tqdm(range(num_dets), desc="Calculating quality of ray intersections"):
            for j in range(i + 1, num_dets):
                # Extract starts and directions
                a0 = ray_starts[i]
                a1 = segment_ends[i]
                b0 = ray_starts[j]
                b1 = segment_ends[j]
                # TODO explore whether this could be vectorized
                _, _, dist = compute_approximate_ray_intersection(a0, a1, b0, b1)

<<<<<<< HEAD
                intersection_dists[i, j] = dist if valid else np.nan
=======
                interesection_dists[i, j] = dist
>>>>>>> 18c7765c

        # Filter out intersections that are above the threshold distance
        intersection_dists[intersection_dists > similarity_threshold_local] = np.nan

        # Determine which intersections are valid, represented by finite values
        i_inds, j_inds = np.where(np.isfinite(intersection_dists))

        # Build a list of (i, j, info_dict) tuples encoding the valid edges and their intersection
        # distance
        positive_edges = [
            (i, j, {"weight": 1 / intersection_dists[i, j]})
            for i, j in zip(i_inds, j_inds)
        ]

        # Build a networkx graph. The nodes represent an individual detection while the edges
        # represent the quality of the matches between detections.
        graph = networkx.Graph(positive_edges)
        # Determine Louvain communities which are sets of nodes. Ideally, this represents a set of
        # detections that all correspond to one 3D object
        communities = networkx.community.louvain_communities(
            graph, weight="weight", resolution=louvain_resolution
        )
        # Sort the communities by size
        communities = sorted(communities, key=len, reverse=True)

        ## Triangulate the rays for each community to identify the 3D location
        community_points = []
        # Record the community IDs per detection
        community_IDs = np.full(num_dets, fill_value=np.nan)
        # Iterate over communities
        for community_ID, community in enumerate(communities):
            # Get the indices of the detections for that community
            community_detection_inds = np.array(list(community))
            # Record the community ID for the corresponding detection IDs
            community_IDs[community_detection_inds] = community_ID

            # Get the set of starts and directions for that community
            community_starts = ray_starts[community_detection_inds]
            community_directions = ray_directions[community_detection_inds]

            # Determine the least squares triangulation of the rays
            community_3D_point = triangulate_rays_lstsq(
                community_starts, community_directions
            )
            community_points.append(community_3D_point)

        # Stack all of the points into one vector
        community_points = np.vstack(community_points)

        # Show the rays and detections
        if vis:
            # Show the line segements
            # TODO: consider coloring these lines by community
            lines_mesh = pv.line_segments_from_points(all_line_segments)
            plotter.add_mesh(
                lines_mesh,
                scalars=community_IDs,
                label="Rays, colored by community ID",
            )
            # Show the triangulated communtities as red spheres
            detected_points = pv.PolyData(community_points)
            plotter.add_points(
                detected_points,
                color="r",
                render_points_as_spheres=True,
                point_size=10,
                label="Triangulated locations",
            )
            plotter.add_legend()

        # Save visualization geometries if vis_dir is given
        if vis_dir is not None:
            # Save line segments as cylinders colored by community_IDs
            cylinders = []
            norm = Normalize(
                vmin=np.nanmin(community_IDs), vmax=np.nanmax(community_IDs)
            )
            cmap = cm.get_cmap("tab20")
            for i, (start, end, comm_id) in enumerate(
                zip(ray_starts, segment_ends, community_IDs)
            ):
                # Create a cylinder between start and end
                center = (start + end) / 2
                direction = end - start
                height = np.linalg.norm(direction)
                if height == 0:
                    continue
                direction = direction / height
                cyl = pv.Cylinder(
                    center=center,
                    direction=direction,
                    radius=0.05,
                    height=height,
                    resolution=4,
                    capping=True,
                )
                color = (np.array(cmap(norm(comm_id)))[:3] * 255).astype(np.uint8)
                cyl["scalars"] = np.full(cyl.n_points, comm_id)
                cyl.point_data["RGB"] = np.tile(color, (cyl.n_points, 1))
                cylinders.append(cyl)
            if cylinders:
                cylinder_polydata = cylinders[0]
                for c in cylinders[1:]:
                    cylinder_polydata = cylinder_polydata.merge(c)
                print(f"Saving visualized cylinders to {vis_dir / 'rays.ply'}")
                cylinder_polydata.save(vis_dir / "rays.ply", texture="RGB")
            # Save community_points as red cubes
            cubes = []
            for comm_id, pt in enumerate(community_points):
                cube = pv.Cube(center=pt, x_length=0.2, y_length=0.2, z_length=0.2)
                color = (np.array(cmap(norm(comm_id)))[:3] * 255).astype(np.uint8)
                cube.point_data["RGB"] = np.tile(color, (cube.n_points, 1))
                cubes.append(cube)
            if cubes:
                cube_polydata = cubes[0]
                for s in cubes[1:]:
                    cube_polydata = cube_polydata.merge(s)
                print(f"Saving visualized cubes to {vis_dir / 'points.ply'}")
                cube_polydata.save(vis_dir / "points.ply", texture="RGB")

        # Convert the intersection points from the local mesh coordinate system to lat lon
        if transform_to_epsg_4978 is not None:
            # Append a column of all ones to make the homogenous coordinates
            community_points_homogenous = np.concatenate(
                [community_points, np.ones_like(community_points[:, 0:1])], axis=1
            )
            # Use the transform matrix to transform the points into the earth centered, earth fixed
            # frame, EPSG:4978
            community_points_epsg_4978 = (
                transform_to_epsg_4978 @ community_points_homogenous.T
            ).T
            # Convert the points from earth centered, earth fixed frame to lat lon
            community_points_lat_lon = convert_CRS_3D_points(
                community_points_epsg_4978,
                input_CRS=EARTH_CENTERED_EARTH_FIXED_CRS,
                output_CRS=LAT_LON_CRS,
            )
            # Set the community points to lat lon
            community_points = community_points_lat_lon

        # Return the 3D locations of the community points
        return community_points

    def vis(
        self,
        plotter: pv.Plotter = None,
        add_orientation_cube: bool = False,
        show: bool = False,
        frustum_scale: float = None,
        force_xvfb: bool = False,
        interactive_jupyter: bool = False,
    ):
        """Visualize all the cameras

        Args:
            plotter (pv.Plotter):
                Plotter to add the cameras to. If None, will be created and then plotted
            add_orientation_cube (bool, optional):
                Add a cube to visualize the coordinate system. Defaults to False.
            show (bool, optional):
                Show the results instead of waiting for other content to be added
            frustum_scale (float, optional):
                Size of cameras in world units. If None, will set to 1/120th of the maximum distance
                between two cameras.
            force_xvfb (bool, optional):
                Force a headless rendering backend
            interactive_jupyter (bool, optional):
                Will allow you to interact with the visualization in your notebook if supported by
                the notebook server. Otherwise will fail. Only applicable if `show=True`. Defaults
                to False.

        """

        if plotter is None:
            plotter = pv.Plotter()
            show = True

        # Determine pairwise distance between each camera and set frustum_scale to 1/120th of the maximum distance found
        if frustum_scale is None:
            if self.n_cameras() >= 2:
                camera_translation_matrices = np.array(
                    [transform[:3, 3] for transform in self.cam_to_world_transforms]
                )
                distances = pdist(camera_translation_matrices, metric="euclidean")
                max_distance = np.max(distances)
                frustum_scale = (
                    (max_distance / 120) if max_distance > 0 else DEFAULT_FRUSTUM_SCALE
                )
            # else, set it to a default
            else:
                frustum_scale = DEFAULT_FRUSTUM_SCALE

        for camera in self.cameras:
            camera.vis(plotter, frustum_scale=frustum_scale)
        if add_orientation_cube:
            # TODO Consider adding to a freestanding vis module
            ocube = demos.orientation_cube()
            plotter.add_mesh(ocube["cube"], show_edges=True)
            plotter.add_mesh(ocube["x_p"], color="blue")
            plotter.add_mesh(ocube["x_n"], color="blue")
            plotter.add_mesh(ocube["y_p"], color="green")
            plotter.add_mesh(ocube["y_n"], color="green")
            plotter.add_mesh(ocube["z_p"], color="red")
            plotter.add_mesh(ocube["z_n"], color="red")
            plotter.show_axes()

        if show:
            if force_xvfb:
                safe_start_xvfb()
            plotter.show(jupyter_backend="trame" if interactive_jupyter else "static")<|MERGE_RESOLUTION|>--- conflicted
+++ resolved
@@ -1085,12 +1085,7 @@
                 b1 = segment_ends[j]
                 # TODO explore whether this could be vectorized
                 _, _, dist = compute_approximate_ray_intersection(a0, a1, b0, b1)
-
-<<<<<<< HEAD
-                intersection_dists[i, j] = dist if valid else np.nan
-=======
                 interesection_dists[i, j] = dist
->>>>>>> 18c7765c
 
         # Filter out intersections that are above the threshold distance
         intersection_dists[intersection_dists > similarity_threshold_local] = np.nan
