--- conflicted
+++ resolved
@@ -2180,8 +2180,12 @@
                         rendered = rendered.astype(np.uint32)
 
                 # Save the image
-<<<<<<< HEAD
-                np.save(output_filename, rendered)
+                skimage.io.imsave(
+                    output_filename,
+                    rendered,
+                    compression="deflate",
+                    check_contrast=False,
+                )
 
     def export_covering_meshes(
         self,
@@ -2266,12 +2270,4 @@
         return (
             pv.PolyData(grid_p_3d).delaunay_2d(),
             pv.PolyData(grid_n_3d).delaunay_2d(),
-        )
-=======
-                skimage.io.imsave(
-                    output_filename,
-                    rendered,
-                    compression="deflate",
-                    check_contrast=False,
-                )
->>>>>>> 7d59cc99
+        )