--- conflicted
+++ resolved
@@ -28,17 +28,11 @@
     PhotogrammetryCameraSet,
 )
 from multiview_prediction_toolkit.config import (
-<<<<<<< HEAD
     NULL_TEXTURE_INT_VALUE,
     NULL_TEXTURE_FLOAT_VALUE,
     PATH_TYPE,
     VERT_ID,
     VIS_FOLDER,
-=======
-    PATH_TYPE,
-    VIS_FOLDER,
-    NULL_TEXTURE_INT_VALUE,
->>>>>>> b3b9b349
 )
 from multiview_prediction_toolkit.utils.geospatial import ensure_geometric_CRS
 from multiview_prediction_toolkit.utils.indexing import ensure_float_labels
